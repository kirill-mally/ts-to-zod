import { Command, Flags, Errors, Args, Interfaces } from "@oclif/core";
import chokidar from "chokidar";
import { existsSync, outputFile, readFile } from "fs-extra";
import inquirer from "inquirer";
import ora from "ora";
import { join, normalize, parse, relative } from "path";
import prettier from "prettier";
import slash from "slash";
import ts from "typescript";
<<<<<<< HEAD
import { Config, TsToZodConfig, InputOutputMapping } from "./config";
=======
import { generate, GenerateProps } from "./core/generate";
import { TsToZodConfig, Config, MaybeConfig } from "./config";
>>>>>>> eb8a0aba
import {
  getSchemaNameSchema,
  nameFilterSchema,
  tsToZodConfigSchema,
} from "./config.zod";
import { GenerateProps, generate } from "./core/generate";
import { createConfig } from "./createConfig";
import {
  areImportPathsEqualIgnoringExtension,
  getImportPath,
} from "./utils/getImportPath";
import * as worker from "./worker";

let config: TsToZodConfig | undefined;
let haveMultiConfig = false;
const configKeys: string[] = [];

function isEsm() {
  try {
    const packageJsonPath = join(process.cwd(), "package.json");
    const rawPackageJson = require(slash(relative(__dirname, packageJsonPath)));
    return rawPackageJson.type === "module";
  } catch (e) {}
  return false;
}

// Try to load `ts-to-zod.config.c?js`
// We are doing this here to be able to infer the `flags` & `usage` in the cli help
const fileExtension = isEsm() ? "cjs" : "js";
const tsToZodConfigFileName = `ts-to-zod.config.${fileExtension}`;
const configPath = join(process.cwd(), tsToZodConfigFileName);
try {
  if (existsSync(configPath)) {
    const rawConfig = require(slash(relative(__dirname, configPath)));
    config = tsToZodConfigSchema.parse(rawConfig);
    if (Array.isArray(config)) {
      haveMultiConfig = true;
      configKeys.push(...config.map((c) => c.name));
    }
  }
} catch (e) {
  if (e instanceof Error) {
    Errors.error(
      `"${tsToZodConfigFileName}" invalid:
    ${e.message}
  
    Please fix the invalid configuration
    You can generate a new config with --init`,
      { exit: false }
    );
  }
  process.exit(2);
}

class TsToZod extends Command {
  static description = "Generate Zod schemas from a Typescript file";

  static examples: Command.Example[] = [
    `$ ts-to-zod src/types.ts src/types.zod.ts`,
  ];

  static usage = haveMultiConfig
    ? [
        "--all",
        ...configKeys.map(
          (key) => `--config ${key.includes(" ") ? `"${key}"` : key}`
        ),
      ]
    : undefined;

  static flags = {
    version: Flags.version({ char: "v" }),
    help: Flags.help({ char: "h" }),
    keepComments: Flags.boolean({
      char: "k",
      description: "Keep parameters comments",
    }),
<<<<<<< HEAD
    init: Flags.boolean({
=======
    maybeOptional: flags.boolean({
      description:
        "treat Maybe<T> as optional (can be undefined). Can be combined with maybeNullable",
    }),
    maybeNullable: flags.boolean({
      description:
        "treat Maybe<T> as nullable (can be null). Can be combined with maybeOptional",
    }),
    maybeTypeName: flags.string({
      multiple: true,
      description:
        "determines the name of the types to treat as 'Maybe'. Can be multiple.",
    }),
    init: flags.boolean({
>>>>>>> eb8a0aba
      char: "i",
      description: `Create a ${tsToZodConfigFileName} file`,
    }),
    skipParseJSDoc: Flags.boolean({
      default: false,
      description: "Skip the creation of zod validators from JSDoc annotations",
    }),
    skipValidation: Flags.boolean({
      default: false,
      description: "Skip the validation step (not recommended)",
    }),
    inferredTypes: Flags.string({
      description: "Path of z.infer<> types file",
    }),
    watch: Flags.boolean({
      char: "w",
      default: false,
      description: "Watch input file(s) for changes and re-run related task",
    }),
    // -- Multi config flags --
    config: Flags.string({
      char: "c",
      options: configKeys,
      description: "Execute one config",
      hidden: !haveMultiConfig,
    }),
    all: Flags.boolean({
      char: "a",
      default: false,
      description: "Execute all configs",
      hidden: !haveMultiConfig,
    }),
  };

  static args = {
    input: Args.file({
      description: "input file (typescript)",
    }),
    output: Args.file({
      description: "output file (zod schemas)",
    }),
  };

  async run() {
    const { args, flags } = await this.parse(TsToZod);
    if (flags.init) {
      (await createConfig(configPath, tsToZodConfigFileName))
        ? this.log(`🧐 ${tsToZodConfigFileName} created!`)
        : this.log(`Nothing changed!`);
      return;
    }

    const fileConfig = await this.loadFileConfig(config, flags);

    const ioMappings = getInputOutputMappings(config);

    if (Array.isArray(fileConfig)) {
      if (args.input || args.output) {
        this.error(`INPUT and OUTPUT arguments are not compatible with --all`);
      }
      try {
        await Promise.all(
          fileConfig.map(async (config) => {
            this.log(`Generating "${config.name}"`);
            const result = await this.generate(args, config, flags, ioMappings);
            if (result.success) {
              this.log(` 🎉 Zod schemas generated!`);
            } else {
              this.error(result.error, { exit: false });
            }
            this.log(); // empty line between configs
          })
        );
      } catch (e) {
        const error =
          typeof e === "string" || e instanceof Error ? e : JSON.stringify(e);
        this.error(error);
      }
    } else {
      const result = await this.generate(args, fileConfig, flags, ioMappings);
      if (result.success) {
        this.log(`🎉 Zod schemas generated!`);
      } else {
        this.error(result.error);
      }
    }

    if (flags.watch) {
      const inputs = Array.isArray(fileConfig)
        ? fileConfig.map((i) => i.input)
        : fileConfig?.input || args.input || [];

      this.log("\nWatching for changes…");
      chokidar.watch(inputs).on("change", async (path) => {
        console.clear();
        this.log(`Changes detected in "${slash(path)}"`);
        const config = Array.isArray(fileConfig)
          ? fileConfig.find((i) => i.input === slash(path))
          : fileConfig;

        const result = await this.generate(args, config, flags, ioMappings);
        if (result.success) {
          this.log(`🎉 Zod schemas generated!`);
        } else {
          this.error(result.error);
        }
        this.log("\nWatching for changes…");
      });
    }
  }

  /**
   * Generate on zod schema file.
   * @param args
   * @param fileConfig
   * @param Flags
   * @param inputOutputMappings
   */
  async generate(
    args: { input?: string; output?: string },
    fileConfig: Config | undefined,
    Flags: Interfaces.InferredFlags<typeof TsToZod.flags>,
    inputOutputMappings: InputOutputMapping[]
  ): Promise<{ success: true } | { success: false; error: string }> {
    const input = args.input || fileConfig?.input;
    const output = args.output || fileConfig?.output;

    if (!input) {
      return {
        success: false,
        error: `Missing 1 required arg:
${TsToZod.args.input.description}
See more help with --help`,
      };
    }

    const inputPath = join(process.cwd(), input);
    const outputPath = join(process.cwd(), output || input);

    const relativeIOMappings = inputOutputMappings.map((io) => {
      const relativeInput = getImportPath(inputPath, io.input);
      const relativeOutput = getImportPath(outputPath, io.output);

      return {
        input: relativeInput,
        output: relativeOutput,
        getSchemaName: io.getSchemaName,
      };
    });

    // Check args/flags file extensions
    const extErrors: { path: string; expectedExtensions: string[] }[] = [];
    if (!hasExtensions(input, typescriptExtensions)) {
      extErrors.push({
        path: input,
        expectedExtensions: typescriptExtensions,
      });
    }
    if (
      output &&
      !hasExtensions(output, [...typescriptExtensions, ...javascriptExtensions])
    ) {
      extErrors.push({
        path: output,
        expectedExtensions: [...typescriptExtensions, ...javascriptExtensions],
      });
    }

    if (extErrors.length) {
      return {
        success: false,
        error: `Unexpected file extension:\n${extErrors
          .map(
            ({ path, expectedExtensions }) =>
              `"${path}" must be ${expectedExtensions
                .map((i) => `"${i}"`)
                .join(", ")}`
          )
          .join("\n")}`,
      };
    }

    const sourceText = await readFile(inputPath, "utf-8");

    const generateOptions = this.extractGenerateOptions(
      sourceText,
<<<<<<< HEAD
      inputOutputMappings: relativeIOMappings,
      ...fileConfig,
    };
    if (typeof Flags.keepComments === "boolean") {
      generateOptions.keepComments = Flags.keepComments;
    }
    if (typeof Flags.skipParseJSDoc === "boolean") {
      generateOptions.skipParseJSDoc = Flags.skipParseJSDoc;
    }
    if (typeof Flags.inferredTypes === "string") {
      generateOptions.inferredTypes = Flags.inferredTypes;
    }
=======
      fileConfig,
      flags
    );
>>>>>>> eb8a0aba

    const {
      errors,
      transformedSourceText,
      getZodSchemasFile,
      getIntegrationTestFile,
      getInferredTypes,
      hasCircularDependencies,
    } = generate(generateOptions);

    if (hasCircularDependencies && !output) {
      return {
        success: false,
        error:
          "--output= must also be provided when input files have some circular dependencies",
      };
    }

    errors.map(this.warn.bind(this));

    if (!Flags.skipValidation) {
      const validatorSpinner = ora("Validating generated types").start();
      if (Flags.all) validatorSpinner.indent = 1;

      const extraFiles = [];
      for (const io of inputOutputMappings) {
        if (getImportPath(inputPath, io.input) !== "/") {
          try {
            const fileInputPath = join(process.cwd(), io.input);
            const inputFile = await readFile(fileInputPath, "utf-8");
            extraFiles.push({
              sourceText: inputFile,
              relativePath: io.input,
            });
          } catch {
            validatorSpinner.warn(`File "${io.input}" not found`);
          }

          try {
            const fileOutputPath = join(process.cwd(), io.output);
            const outputFile = await readFile(fileOutputPath, "utf-8");
            extraFiles.push({
              sourceText: outputFile,
              relativePath: io.output,
            });
          } catch {
            validatorSpinner.warn(
              `File "${io.output}" not found: maybe it hasn't been generated yet?`
            );
          }
        }
      }

      let outputForValidation = output || "";

      // If we're generating over the same file, we need to set a fake output path for validation
      if (!output || areImportPathsEqualIgnoringExtension(input, output)) {
        const outputFileName = "source.zod.ts";
        const { dir } = parse(normalize(input));

        outputForValidation = join(dir, outputFileName);
      }

      const generationErrors = await worker.validateGeneratedTypesInWorker({
        sourceTypes: {
          sourceText: transformedSourceText,
          relativePath: input,
        },
        integrationTests: {
          sourceText: getIntegrationTestFile(
            getImportPath("./source.integration.ts", input),
            getImportPath("./source.integration.ts", outputForValidation)
          ),
          relativePath: "./source.integration.ts",
        },
        zodSchemas: {
          sourceText: getZodSchemasFile(
            getImportPath(outputForValidation, input)
          ),
          relativePath: outputForValidation,
        },
        skipParseJSDoc: Boolean(generateOptions.skipParseJSDoc),
        extraFiles,
      });

      generationErrors.length
        ? validatorSpinner.fail()
        : validatorSpinner.succeed();

      if (generationErrors.length > 0) {
        return {
          success: false,
          error: generationErrors.join("\n"),
        };
      }
    }

    const zodSchemasFile = getZodSchemasFile(
      getImportPath(outputPath, inputPath)
    );

    const prettierConfig = await prettier.resolveConfig(process.cwd());

    if (generateOptions.inferredTypes) {
      const zodInferredTypesFile = getInferredTypes(
        getImportPath(generateOptions.inferredTypes, outputPath)
      );
      await outputFile(
        generateOptions.inferredTypes,
        await prettier.format(
          hasExtensions(generateOptions.inferredTypes, javascriptExtensions)
            ? ts.transpileModule(zodInferredTypesFile, {
                compilerOptions: {
                  target: ts.ScriptTarget.Latest,
                  module: ts.ModuleKind.ESNext,
                  newLine: ts.NewLineKind.LineFeed,
                },
              }).outputText
            : zodInferredTypesFile,
          { parser: "babel-ts", ...prettierConfig }
        )
      );
    }

    if (output && hasExtensions(output, javascriptExtensions)) {
      await outputFile(
        outputPath,
        await prettier.format(
          ts.transpileModule(zodSchemasFile, {
            compilerOptions: {
              target: ts.ScriptTarget.Latest,
              module: ts.ModuleKind.ESNext,
              newLine: ts.NewLineKind.LineFeed,
            },
          }).outputText,
          { parser: "babel-ts", ...prettierConfig }
        )
      );
    } else {
      await outputFile(
        outputPath,
        await prettier.format(zodSchemasFile, {
          parser: "babel-ts",
          ...prettierConfig,
        })
      );
    }
    return { success: true };
  }

  private extractGenerateOptions(
    sourceText: string,
    givenFileConfig: Config | undefined,
    flags: OutputFlags<typeof TsToZod.flags>
  ) {
    const { maybeOptional, maybeNullable, maybeTypeNames, ...fileConfig } =
      givenFileConfig || {};

    const maybeConfig: MaybeConfig = {
      optional: maybeOptional ?? true,
      nullable: maybeNullable ?? true,
      typeNames: new Set(maybeTypeNames ?? []),
    };
    if (typeof flags.maybeTypeName === "string" && flags.maybeTypeName) {
      maybeConfig.typeNames = new Set([flags.maybeTypeName]);
    }
    if (
      flags.maybeTypeName &&
      Array.isArray(flags.maybeTypeName) &&
      flags.maybeTypeName.length
    ) {
      maybeConfig.typeNames = new Set(flags.maybeTypeName);
    }
    if (typeof flags.maybeOptional === "boolean") {
      maybeConfig.optional = flags.maybeOptional;
    }
    if (typeof flags.maybeNullable === "boolean") {
      maybeConfig.nullable = flags.maybeNullable;
    }

    const generateOptions: GenerateProps = {
      sourceText,
      maybeConfig,
      ...fileConfig,
    };

    if (typeof flags.maxRun === "number") {
      generateOptions.maxRun = flags.maxRun;
    }
    if (typeof flags.keepComments === "boolean") {
      generateOptions.keepComments = flags.keepComments;
    }
    if (typeof flags.skipParseJSDoc === "boolean") {
      generateOptions.skipParseJSDoc = flags.skipParseJSDoc;
    }
    return generateOptions;
  }

  /**
   * Load user config from `ts-to-zod.config.c?js`
   */
  async loadFileConfig(
    config: TsToZodConfig | undefined,
    flags: Interfaces.InferredFlags<typeof TsToZod.flags>
  ): Promise<TsToZodConfig | undefined> {
    if (!config) {
      return undefined;
    }
    if (Array.isArray(config)) {
      if (!flags.all && !flags.config) {
        const { mode } = await inquirer.prompt<{
          mode: "none" | "multi" | `single-${string}`;
        }>([
          {
            name: "mode",
            message: `You have multiple configs available in "${tsToZodConfigFileName}"\n What do you want?`,
            type: "list",
            choices: [
              {
                value: "multi",
                name: `${TsToZod.flags.all.description} (--all)`,
              },
              ...configKeys.map((key) => ({
                value: `single-${key}`,
                name: `Execute "${key}" config (--config=${key})`,
              })),
              { value: "none", name: "Don't use the config" },
            ],
          },
        ]);
        if (mode.startsWith("single-")) {
          flags.config = mode.slice("single-".length);
        } else if (mode === "multi") {
          flags.all = true;
        }
      }
      if (flags.all) {
        return config;
      }
      if (flags.config) {
        const selectedConfig = config.find((c) => c.name === flags.config);
        if (!selectedConfig) {
          this.error(`${flags.config} configuration not found!`);
        }
        return selectedConfig;
      }
      return undefined;
    }

    return {
      ...config,
      getSchemaName: config.getSchemaName
        ? getSchemaNameSchema.implement(config.getSchemaName)
        : undefined,
      nameFilter: config.nameFilter
        ? nameFilterSchema.implement(config.nameFilter)
        : undefined,
    };
  }
}

const typescriptExtensions = [".ts", ".tsx"];
const javascriptExtensions = [".js", ".jsx"];

/**
 * Validate if the file extension is ts or tsx.
 *
 * @param path relative path
 * @param extensions list of allowed extensions
 * @returns true if the extension is valid
 */
function hasExtensions(path: string, extensions: string[]) {
  const { ext } = parse(path);
  return extensions.includes(ext);
}

function getInputOutputMappings(
  config: TsToZodConfig | undefined
): InputOutputMapping[] {
  if (!config) {
    return [];
  }

  if (Array.isArray(config)) {
    return config.map((c) => {
      const { input, output, getSchemaName } = c;
      return { input, output, getSchemaName };
    });
  }

  const { input, output, getSchemaName } = config as Config;
  return [{ input, output, getSchemaName }];
}

export = TsToZod;<|MERGE_RESOLUTION|>--- conflicted
+++ resolved
@@ -7,18 +7,13 @@
 import prettier from "prettier";
 import slash from "slash";
 import ts from "typescript";
-<<<<<<< HEAD
-import { Config, TsToZodConfig, InputOutputMapping } from "./config";
-=======
 import { generate, GenerateProps } from "./core/generate";
-import { TsToZodConfig, Config, MaybeConfig } from "./config";
->>>>>>> eb8a0aba
+import { TsToZodConfig, Config, MaybeConfig, InputOutputMapping } from "./config";
 import {
   getSchemaNameSchema,
   nameFilterSchema,
   tsToZodConfigSchema,
 } from "./config.zod";
-import { GenerateProps, generate } from "./core/generate";
 import { createConfig } from "./createConfig";
 import {
   areImportPathsEqualIgnoringExtension,
@@ -90,24 +85,20 @@
       char: "k",
       description: "Keep parameters comments",
     }),
-<<<<<<< HEAD
-    init: Flags.boolean({
-=======
-    maybeOptional: flags.boolean({
+    maybeOptional: Flags.boolean({
       description:
         "treat Maybe<T> as optional (can be undefined). Can be combined with maybeNullable",
     }),
-    maybeNullable: flags.boolean({
+    maybeNullable: Flags.boolean({
       description:
         "treat Maybe<T> as nullable (can be null). Can be combined with maybeOptional",
     }),
-    maybeTypeName: flags.string({
+    maybeTypeName: Flags.string({
       multiple: true,
       description:
         "determines the name of the types to treat as 'Maybe'. Can be multiple.",
     }),
-    init: flags.boolean({
->>>>>>> eb8a0aba
+    init: Flags.boolean({
       char: "i",
       description: `Create a ${tsToZodConfigFileName} file`,
     }),
@@ -292,11 +283,11 @@
 
     const sourceText = await readFile(inputPath, "utf-8");
 
-    const generateOptions = this.extractGenerateOptions(
+    const generateOptions: GenerateProps = {
       sourceText,
-<<<<<<< HEAD
       inputOutputMappings: relativeIOMappings,
       ...fileConfig,
+      Flags
     };
     if (typeof Flags.keepComments === "boolean") {
       generateOptions.keepComments = Flags.keepComments;
@@ -307,11 +298,6 @@
     if (typeof Flags.inferredTypes === "string") {
       generateOptions.inferredTypes = Flags.inferredTypes;
     }
-=======
-      fileConfig,
-      flags
-    );
->>>>>>> eb8a0aba
 
     const {
       errors,
