--- conflicted
+++ resolved
@@ -2,17 +2,12 @@
 import { getJsDoc } from "tsutils";
 import ts from "typescript";
 import {
-<<<<<<< HEAD
   InputOutputMapping,
   JSDocTagFilter,
   NameFilter,
   CustomJSDocFormatTypes,
-=======
-  DefaultMaybeConfig,
-  JSDocTagFilter,
   MaybeConfig,
-  NameFilter,
->>>>>>> eb8a0aba
+  DefaultMaybeConfig
 } from "../config";
 import { getSimplifiedJsDocTags } from "../utils/getSimplifiedJsDocTags";
 import { resolveModules } from "../utils/resolveModules";
@@ -76,10 +71,10 @@
   skipParseJSDoc?: boolean;
 
   /**
-<<<<<<< HEAD
    * Path of z.infer<> types file.
    */
   inferredTypes?: string;
+
   /**
    * Custom JSDoc format types.
    */
@@ -90,7 +85,8 @@
    * be used to automatically handle imports
    */
   inputOutputMappings?: InputOutputMapping[];
-=======
+
+  /*
    * If present, it will be used to support the `Maybe<T>` special case.
    *
    * e.g.
@@ -111,7 +107,6 @@
    * ```
    */
   maybeConfig?: MaybeConfig;
->>>>>>> eb8a0aba
 }
 
 type ValidTSNode =
@@ -126,11 +121,8 @@
  */
 export function generate({
   sourceText,
-<<<<<<< HEAD
-=======
   maybeConfig = DefaultMaybeConfig,
   maxRun = 10,
->>>>>>> eb8a0aba
   nameFilter = () => true,
   jsDocTagFilter = () => true,
   getSchemaName = DEFAULT_GET_SCHEMA,
@@ -142,9 +134,11 @@
   // Create a source file and deal with modules
   const sourceFile = resolveModules(sourceText);
 
-<<<<<<< HEAD
-  // Extract the nodes (interface declarations & type aliases)
-  const nodes: Array<TypeNode> = [];
+  const isMaybe = (node: ValidTSNode) =>
+    maybeConfig.typeNames.has(node.name.text);
+
+  // Extract the nodes (interface declarations, type aliases, and enums)
+  const nodes: Array<ValidTSNode> = [];
 
   // declare a map to store the interface name and its corresponding zod schema
   const typeNameMapping = new Map<string, TypeNode | ts.ImportDeclaration>();
@@ -152,18 +146,12 @@
   /**
    * Following const are keeping track of all the things import-related
    */
+
   // All import nodes in the source file
   const zodImportNodes: ts.ImportDeclaration[] = [];
 
   // Keep track of all the external import names available in the source file
   const externalImportNamesAvailable = new Set<string>();
-=======
-  const isMaybe = (node: ValidTSNode) =>
-    maybeConfig.typeNames.has(node.name.text);
-
-  // Extract the nodes (interface declarations, type aliases, and enums)
-  const nodes: Array<ValidTSNode> = [];
->>>>>>> eb8a0aba
 
   // Keep track of all the imports that have an entry in the config file
   const importedZodNamesAvailable = new Map<string, string>();
@@ -229,16 +217,14 @@
       const tags = getSimplifiedJsDocTags(jsDoc);
       if (!jsDocTagFilter(tags)) return;
       if (!nameFilter(node.name.text)) return;
-<<<<<<< HEAD
 
       const typeNames = getReferencedTypeNames(node, sourceFile);
       typeNames.forEach((typeRef) => {
         candidateTypesToBeExtracted.add(typeRef);
       });
-=======
+
       if (isMaybe(node)) return;
       nodes.push(node);
->>>>>>> eb8a0aba
     }
   };
   ts.forEachChild(sourceFile, visitor);
@@ -317,11 +303,8 @@
       varName,
       getDependencyName: getDependencyName,
       skipParseJSDoc,
-<<<<<<< HEAD
       customJSDocFormatTypes,
-=======
       maybeConfig,
->>>>>>> eb8a0aba
     });
 
     return { typeName, varName, ...zodSchema };
@@ -478,26 +461,28 @@
         ", "
       )} } from "${typesImportPath}";\n`
     : ""
-<<<<<<< HEAD
 }
 ${
   zodImportToOutput.length
     ? zodImportToOutput.map((node) => print(node)).join("\n") + "\n\n"
     : ""
-}${
-    originalImportsToOutput.length
-      ? originalImportsToOutput.map((node) => print(node)).join("\n") + "\n\n"
-      : ""
-  }${Array.from(statements.values())
+}
+${
+  originalImportsToOutput.length
+    ? originalImportsToOutput.map((node) => print(node)).join("\n") + "\n\n"
+    : ""
+}
+${
+  Array.from(statements.values())
     .map((statement) => print(statement.value))
-    .join("\n\n")}
-=======
-}${makeMaybePrinted(maybeConfig)}
-${Array.from(statements.values())
-  .map((statement) => print(statement.value))
-  .join("\n\n")}
->>>>>>> eb8a0aba
-`;
+    .join("\n\n")
+}
+${makeMaybePrinted(maybeConfig)}
+${
+  Array.from(statements.values())
+    .map((statement) => print(statement.value))
+    .join("\n\n")
+}`;
 
   const testCases = generateIntegrationTests(
     Array.from(statements.values())
