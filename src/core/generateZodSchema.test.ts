--- conflicted
+++ resolved
@@ -1883,15 +1883,12 @@
     sourceFile,
     varName: zodConstName,
     skipParseJSDoc,
-<<<<<<< HEAD
     customJSDocFormatTypes,
-=======
     maybeConfig: {
       typeNames: new Set(["Maybe", "OtherMaybe"]),
       optional: true,
       nullable: true,
     },
->>>>>>> eb8a0aba
   });
 
   return ts
