/**
 * ts-to-zod configuration.
 *
 * @type {import("./src/config").TsToZodConfig}
 */
module.exports = [
  {
    name: "example",
    input: "example/heros.ts",
    output: "example/heros.zod.ts",
<<<<<<< HEAD
    inferredTypes: "example/heros.types.ts",
    customJSDocFormatTypes: {
      date: {
        regex: "^\\d{4}-\\d{2}-\\d{2}$",
        errorMessage: "Must be in YYYY-MM-DD format.",
      },
    },
  },
  {
    name: "example/person",
    input: "example/person.ts",
    output: "example/person.zod.ts",
=======
    maybeTypeNames: ["Maybe"],
>>>>>>> eb8a0aba
  },
  { name: "config", input: "src/config.ts", output: "src/config.zod.ts" },
];<|MERGE_RESOLUTION|>--- conflicted
+++ resolved
@@ -8,7 +8,6 @@
     name: "example",
     input: "example/heros.ts",
     output: "example/heros.zod.ts",
-<<<<<<< HEAD
     inferredTypes: "example/heros.types.ts",
     customJSDocFormatTypes: {
       date: {
@@ -21,9 +20,7 @@
     name: "example/person",
     input: "example/person.ts",
     output: "example/person.zod.ts",
-=======
     maybeTypeNames: ["Maybe"],
->>>>>>> eb8a0aba
   },
   { name: "config", input: "src/config.ts", output: "src/config.zod.ts" },
 ];